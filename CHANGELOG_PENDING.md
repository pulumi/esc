### Improvements

<<<<<<< HEAD
- `esc run` expects environment to be passed before `--`
  [#545](https://github.com/pulumi/esc/pull/546)
- `esc env set` uses a more readable YAML format when setting a key in an empty map  
  [#548](https://github.com/pulumi/esc/pull/548)
- `--draft` flag for `esc env set`, `esc env edit`, `esc env versions rollback` to create a change request rather than updating directly. **Warning: this feature is in preview, limited to specific orgs, and subject to change.**
  [#552](https://github.com/pulumi/esc/pull/552)

### Bug Fixes

- Fix `esc version`
  [#541](https://github.com/pulumi/esc/pull/541)
=======
### Bug Fixes

- Fix decryption error with keys with dashes
 [#559](https://github.com/pulumi/esc/pull/559)
>>>>>>> 3236d915

### Breaking changes<|MERGE_RESOLUTION|>--- conflicted
+++ resolved
@@ -1,22 +1,11 @@
 ### Improvements
 
-<<<<<<< HEAD
-- `esc run` expects environment to be passed before `--`
-  [#545](https://github.com/pulumi/esc/pull/546)
-- `esc env set` uses a more readable YAML format when setting a key in an empty map  
-  [#548](https://github.com/pulumi/esc/pull/548)
 - `--draft` flag for `esc env set`, `esc env edit`, `esc env versions rollback` to create a change request rather than updating directly. **Warning: this feature is in preview, limited to specific orgs, and subject to change.**
   [#552](https://github.com/pulumi/esc/pull/552)
 
 ### Bug Fixes
 
-- Fix `esc version`
-  [#541](https://github.com/pulumi/esc/pull/541)
-=======
-### Bug Fixes
-
 - Fix decryption error with keys with dashes
- [#559](https://github.com/pulumi/esc/pull/559)
->>>>>>> 3236d915
+  [#559](https://github.com/pulumi/esc/pull/559)
 
 ### Breaking changes